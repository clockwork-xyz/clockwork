use crate::{cli::CliCommand, config::CliConfig, errors::CliError};
use clap::ArgMatches;
use clockwork_client::Client;
use solana_sdk::signature::read_keypair_file;

pub fn process(matches: &ArgMatches) -> Result<(), CliError> {
    // Parse command and config
    let command = CliCommand::try_from(matches)?;
    let config = CliConfig::load();

    // Build the RPC client
    let payer = read_keypair_file(config.keypair_path).unwrap();
    let client = Client::new(payer, config.json_rpc_url);

    // Process the command
    match command {
        CliCommand::ApiNew {
            ack_authority,
            base_url,
        } => super::api::api_new(&client, ack_authority, base_url),
        CliCommand::ConfigGet => super::config::get(&client),
        CliCommand::ConfigSet {
            admin,
            automation_fee,
        } => super::config::set(&client, admin, automation_fee),
        CliCommand::HttpRequestNew {
            api,
            id,
            method,
            route,
        } => super::http::request_new(&client, api, id, method, route),
        CliCommand::Initialize { mint } => super::initialize::initialize(&client, mint),
<<<<<<< HEAD
        CliCommand::Localnet { program_infos } => super::localnet::start(&client, program_infos),
        CliCommand::NodeGet { worker } => super::node::get_by_worker(&client, worker),
=======
        CliCommand::Localnet {} => super::localnet::start(&client),
>>>>>>> ec13f703
        CliCommand::NodeRegister { worker } => super::node::register(&client, worker),
        CliCommand::NodeStake { address, amount } => super::node::stake(&client, address, amount),
        CliCommand::PoolGet => super::pool::get(&client),
        CliCommand::QueueGet { address } => super::queue::get(&client, &address),
        CliCommand::RegistryGet => super::registry::get(&client),
        CliCommand::SnapshotGet { entry_id } => super::snapshot::get(&client, entry_id),
    }
}<|MERGE_RESOLUTION|>--- conflicted
+++ resolved
@@ -30,12 +30,7 @@
             route,
         } => super::http::request_new(&client, api, id, method, route),
         CliCommand::Initialize { mint } => super::initialize::initialize(&client, mint),
-<<<<<<< HEAD
         CliCommand::Localnet { program_infos } => super::localnet::start(&client, program_infos),
-        CliCommand::NodeGet { worker } => super::node::get_by_worker(&client, worker),
-=======
-        CliCommand::Localnet {} => super::localnet::start(&client),
->>>>>>> ec13f703
         CliCommand::NodeRegister { worker } => super::node::register(&client, worker),
         CliCommand::NodeStake { address, amount } => super::node::stake(&client, address, amount),
         CliCommand::PoolGet => super::pool::get(&client),
