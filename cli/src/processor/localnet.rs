use crate::parser::ProgramInfo;

#[allow(deprecated)]
use {
    crate::{errors::CliError, parser::ProgramInfo},
    anyhow::Result,
    clockwork_client::{network::state::Node, Client},
    solana_sdk::{
        native_token::LAMPORTS_PER_SOL,
        program_pack::Pack,
        pubkey::Pubkey,
        signature::{read_keypair_file, Keypair, Signer},
        system_instruction,
    },
    spl_associated_token_account::{create_associated_token_account, get_associated_token_address},
    spl_token::{
        instruction::{initialize_mint, mint_to},
        state::Mint,
    },
    std::process::{Child, Command},
};

pub fn start(client: &Client, program_infos: Vec<ProgramInfo>) -> Result<(), CliError> {
    // Start the validator
    let validator_process = &mut start_test_validator(client, program_infos)
        .map_err(|err| CliError::FailedLocalnet(err.to_string()))?;

    // Initialize Clockwork
    let mint_pubkey =
        mint_clockwork_token(client).map_err(|err| CliError::FailedTransaction(err.to_string()))?;
    super::initialize::initialize(client, mint_pubkey)?;
    register_worker(client).map_err(|err| CliError::FailedTransaction(err.to_string()))?;
    stake_worker(client).map_err(|err| CliError::FailedTransaction(err.to_string()))?;

    // Wait for process to be killed
    _ = validator_process.wait();

    Ok(())
}

fn mint_clockwork_token(client: &Client) -> Result<Pubkey> {
    // Calculate rent and pubkeys
    let mint_keypair = Keypair::new();
    let mint_rent = client
        .get_minimum_balance_for_rent_exemption(Mint::LEN)
        .unwrap_or(0);
    let token_account_pubkey =
        get_associated_token_address(&client.payer_pubkey(), &mint_keypair.pubkey());

    // Build ixs
    let ixs = vec![
        // Create mint account
        system_instruction::create_account(
            &client.payer_pubkey(),
            &mint_keypair.pubkey(),
            mint_rent,
            Mint::LEN as u64,
            &spl_token::ID,
        ),
        initialize_mint(
            &spl_token::ID,
            &mint_keypair.pubkey(),
            &client.payer_pubkey(),
            None,
            8,
        )
        .unwrap(),
        // Create associated token account
        #[allow(deprecated)]
        create_associated_token_account(
            &client.payer_pubkey(),
            &client.payer_pubkey(),
            &mint_keypair.pubkey(),
        ),
        // Mint 1000 tokens to the local user
        mint_to(
            &spl_token::ID,
            &mint_keypair.pubkey(),
            &token_account_pubkey,
            &client.payer_pubkey(),
            &[&client.payer_pubkey()],
            100000000000,
        )
        .unwrap(),
    ];

    // Submit tx
    client.send_and_confirm(&ixs, &[client.payer(), &mint_keypair])?;

    Ok(mint_keypair.pubkey())
}

fn register_worker(client: &Client) -> Result<()> {
    let cfg = get_clockwork_config()?;
    let keypath = format!(
        "{}/lib/clockwork-worker-keypair.json",
        cfg["home"].as_str().unwrap()
    );
    let worker_keypair = read_keypair_file(keypath).unwrap();
    client.airdrop(&worker_keypair.pubkey(), LAMPORTS_PER_SOL)?;
    super::node::register(client, worker_keypair)?;
    Ok(())
}

fn stake_worker(client: &Client) -> Result<()> {
    let node_pubkey = Node::pubkey(0);
    super::node::stake(client, node_pubkey, 100)?;
    Ok(())
}

fn start_test_validator(client: &Client, program_infos: Vec<ProgramInfo>) -> Result<Child> {
    // Get Clockwork home path
    let cfg = get_clockwork_config()?;
    let home_dir = cfg["home"].as_str().unwrap();

    // TODO Build a custom plugin config
    let mut process = Command::new("solana-test-validator")
        .arg("-r")
        .bpf_program(home_dir, clockwork_client::crank::ID, "crank")
        .bpf_program(home_dir, clockwork_client::http::ID, "http")
        .bpf_program(home_dir, clockwork_client::network::ID, "network")
        .bpf_program(home_dir, clockwork_client::pool::ID, "pool")
<<<<<<< HEAD
=======
        .bpf_program(home_dir, clockwork_client::scheduler::ID, "scheduler")
>>>>>>> ff4b7c1b
        .add_programs_with_path(program_infos)
        .geyser_plugin_config(home_dir)
        .spawn()
        .expect("Failed to start local test validator");

    // Wait for the validator to become healthy
    let ms_wait = 10000;
    let mut count = 0;
    while count < ms_wait {
        let r = client.get_latest_blockhash();
        if r.is_ok() {
            break;
        }
        std::thread::sleep(std::time::Duration::from_millis(1));
        count += 1;
    }
    if count == ms_wait {
        process.kill()?;
        std::process::exit(1);
    }

    // Wait 1 extra second for safety before submitting txs
    std::thread::sleep(std::time::Duration::from_millis(1000));
    Ok(process)
}

fn lib_path(home_dir: &str, filename: &str) -> String {
    format!("{}/lib/{}", home_dir, filename)
}

fn get_clockwork_config() -> Result<serde_yaml::Value> {
    let clockwork_config_path = dirs_next::home_dir()
        .map(|mut path| {
            path.extend(&[".config", "solana", "clockwork", "config.yml"]);
            path.to_str().unwrap().to_string()
        })
        .unwrap();
    let f = std::fs::File::open(clockwork_config_path)?;
    let clockwork_config: serde_yaml::Value = serde_yaml::from_reader(f)?;
    Ok(clockwork_config)
}

trait TestValidatorHelpers {
    fn add_programs_with_path(&mut self, program_infos: Vec<ProgramInfo>) -> &mut Command;
    fn bpf_program(
        &mut self,
        home_dir: &str,
        program_id: Pubkey,
        program_name: &str,
    ) -> &mut Command;
    fn geyser_plugin_config(&mut self, home_dir: &str) -> &mut Command;
}

impl TestValidatorHelpers for Command {
    fn add_programs_with_path(&mut self, program_infos: Vec<ProgramInfo>) -> &mut Command {
        for program_info in program_infos {
            self.arg("--bpf-program")
                .arg(program_info.program_id.to_string())
                .arg(program_info.program_path);
        }

        self
    }
    fn bpf_program(
        &mut self,
        home_dir: &str,
        program_id: Pubkey,
        program_name: &str,
    ) -> &mut Command {
        let filename = format!("clockwork_{}.so", program_name);
        self.arg("--bpf-program")
            .arg(program_id.to_string())
            .arg(lib_path(home_dir, filename.as_str()))
    }

    fn geyser_plugin_config(&mut self, home_dir: &str) -> &mut Command {
        self.arg("--geyser-plugin-config")
            .arg(lib_path(home_dir, "geyser-plugin-config.json"))
    }
}<|MERGE_RESOLUTION|>--- conflicted
+++ resolved
@@ -120,10 +120,6 @@
         .bpf_program(home_dir, clockwork_client::http::ID, "http")
         .bpf_program(home_dir, clockwork_client::network::ID, "network")
         .bpf_program(home_dir, clockwork_client::pool::ID, "pool")
-<<<<<<< HEAD
-=======
-        .bpf_program(home_dir, clockwork_client::scheduler::ID, "scheduler")
->>>>>>> ff4b7c1b
         .add_programs_with_path(program_infos)
         .geyser_plugin_config(home_dir)
         .spawn()
