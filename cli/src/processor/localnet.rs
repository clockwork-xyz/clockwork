use {
    crate::print_status,
    clap::crate_version,
};
#[allow(deprecated)]
use {
<<<<<<< HEAD
    crate::{client::Client, errors::CliError, parser::ProgramInfo},
    anyhow::Result,
    anchor_lang::{
        solana_program::{instruction::Instruction, system_program},
        InstructionData, ToAccountMetas
=======
    crate::{
        config::CliConfig,
        deps,
        errors::CliError,
        parser::ProgramInfo,
        print::print_style,
    },
    anyhow::{
        Context,
        Result,
    },
    clockwork_client::{
        network::state::ConfigSettings,
        thread::state::{
            Thread,
            Trigger,
        },
        Client,
>>>>>>> d37ce1bc
    },
    clockwork_network_program::state::{Config, ConfigSettings, Registry},
    clockwork_thread_program::state::{Thread, Trigger},
    solana_sdk::{
        native_token::LAMPORTS_PER_SOL,
        program_pack::Pack,
        pubkey::Pubkey,
        signature::{
            read_keypair_file,
            Keypair,
            Signer,
        },
        system_instruction,
    },
    spl_associated_token_account::{
        create_associated_token_account,
        get_associated_token_address,
    },
    spl_token::{
        instruction::{
            initialize_mint,
            mint_to,
        },
        state::Mint,
    },
    std::fs,
    std::process::{
        Child,
        Command,
    },
};

pub fn start(
    config: &CliConfig,
    client: &Client,
    clone_addresses: Vec<Pubkey>,
    network_url: Option<String>,
    program_infos: Vec<ProgramInfo>,
    force_init: bool,
    solana_archive: Option<String>,
    clockwork_archive: Option<String>,
) -> Result<(), CliError> {
    deps::download_deps(
        &CliConfig::default_runtime_dir(),
        force_init,
        solana_archive,
        clockwork_archive,
    )
    .map_err(|err| CliError::FailedLocalnet(err.to_string()))?;

    // Create Geyser Plugin Config file
    create_geyser_plugin_config(config).map_err(|err| CliError::FailedLocalnet(err.to_string()))?;

    // Start the validator
    let validator_process =
        &mut start_test_validator(config, client, program_infos, network_url, clone_addresses)
            .map_err(|err| CliError::FailedLocalnet(err.to_string()))?;

    // Initialize Clockwork
    let mint_pubkey =
        mint_clockwork_token(client).map_err(|err| CliError::FailedTransaction(err.to_string()))?;
    super::initialize::initialize(client, mint_pubkey)
        .map_err(|err| CliError::FailedTransaction(err.to_string()))?;
    register_worker(client, config).map_err(|err| CliError::FailedTransaction(err.to_string()))?;
    create_threads(client, mint_pubkey)
        .map_err(|err| CliError::FailedTransaction(err.to_string()))?;

    // Wait for process to be killed.
    _ = validator_process.wait();

    Ok(())
}

fn mint_clockwork_token(client: &Client) -> Result<Pubkey> {
    // Calculate rent and pubkeys
    let mint_keypair = Keypair::new();
    let mint_rent = client
        .get_minimum_balance_for_rent_exemption(Mint::LEN)
        .unwrap_or(0);
    let token_account_pubkey =
        get_associated_token_address(&client.payer_pubkey(), &mint_keypair.pubkey());

    // Build ixs
    let ixs = vec![
        // Create mint account
        system_instruction::create_account(
            &client.payer_pubkey(),
            &mint_keypair.pubkey(),
            mint_rent,
            Mint::LEN as u64,
            &spl_token::ID,
        ),
        initialize_mint(
            &spl_token::ID,
            &mint_keypair.pubkey(),
            &client.payer_pubkey(),
            None,
            8,
        )
        .unwrap(),
        // Create associated token account
        #[allow(deprecated)]
        create_associated_token_account(
            &client.payer_pubkey(),
            &client.payer_pubkey(),
            &mint_keypair.pubkey(),
        ),
        // Mint 10 tokens to the local user
        mint_to(
            &spl_token::ID,
            &mint_keypair.pubkey(),
            &token_account_pubkey,
            &client.payer_pubkey(),
            &[&client.payer_pubkey()],
            1000000000,
        )
        .unwrap(),
    ];

    // Submit tx
    client
        .send_and_confirm(&ixs, &[client.payer(), &mint_keypair])
        .context("mint_clockwork_token failed")?;

    Ok(mint_keypair.pubkey())
}

fn register_worker(client: &Client, config: &CliConfig) -> Result<()> {
    // Create the worker
    let signatory = read_keypair_file(&config.signatory()).map_err(|err| {
        CliError::FailedLocalnet(format!(
            "Unable to read keypair {}: {}",
            &config.signatory(),
            err
        ))
    })?;

    client
        .airdrop(&signatory.pubkey(), LAMPORTS_PER_SOL)
        .context("airdrop to signatory failed")?;
    super::worker::create(client, signatory, true).context("worker::create failed")?;

    // Delegate stake to the worker
    super::delegation::create(client, 0).context("delegation::create failed")?;
    super::delegation::deposit(client, 100000000, 0, 0).context("delegation::deposit failed")?;
    Ok(())
}

fn create_threads(client: &Client, mint_pubkey: Pubkey) -> Result<()> {
    // Create epoch thread.
    let epoch_thread_id = "clockwork.network.epoch";
    let epoch_thread_pubkey = Thread::pubkey(client.payer_pubkey(), epoch_thread_id.into());
    let ix_a1 = Instruction {
        program_id: clockwork_network_program::ID,
        accounts: clockwork_network_program::accounts::DistributeFeesJob {
            config: Config::pubkey(),
            registry: Registry::pubkey(),
            thread: epoch_thread_pubkey,
        }.to_account_metas(Some(false)),
        data: clockwork_network_program::instruction::DistributeFeesJob {}.data(),
    };
    let ix_a2 = Instruction {
        program_id: clockwork_network_program::ID,
        accounts: clockwork_network_program::accounts::ProcessUnstakesJob {
            config: Config::pubkey(),
            registry: Registry::pubkey(),
            thread: epoch_thread_pubkey,
        }.to_account_metas(Some(false)),
        data: clockwork_network_program::instruction::ProcessUnstakesJob {}.data(),
    };
    let ix_a3 = Instruction {
        program_id: clockwork_network_program::ID,
        accounts: clockwork_network_program::accounts::StakeDelegationsJob {
            config: Config::pubkey(),
            registry: Registry::pubkey(),
            thread: epoch_thread_pubkey,
        }.to_account_metas(Some(false)),
        data: clockwork_network_program::instruction::StakeDelegationsJob {}.data(),
    };
    let ix_a4 = Instruction {
        program_id: clockwork_network_program::ID,
        accounts: clockwork_network_program::accounts::TakeSnapshotJob {
            config: Config::pubkey(),
            registry: Registry::pubkey(),
            thread: epoch_thread_pubkey,
        }.to_account_metas(Some(false)),
        data: clockwork_network_program::instruction::TakeSnapshotJob {}.data(),
    };
    let ix_a5 = Instruction {
        program_id: clockwork_network_program::ID,
        accounts: clockwork_network_program::accounts::EpochCutover {
            config: Config::pubkey(),
            registry: Registry::pubkey(),
            thread: epoch_thread_pubkey,
        }.to_account_metas(Some(false)),
        data: clockwork_network_program::instruction::IncrementEpoch {}.data(),
    };
    let ix_a6 = Instruction {
        program_id: clockwork_network_program::ID,
        accounts: clockwork_network_program::accounts::DeleteSnapshotJob {
            config: Config::pubkey(),
            registry: Registry::pubkey(),
            thread: epoch_thread_pubkey,
        }.to_account_metas(Some(false)),
        data: clockwork_network_program::instruction::DeleteSnapshotJob {}.data(),
    };
    let ix_a = Instruction {
        program_id: clockwork_thread_program::ID,
        accounts: clockwork_thread_program::accounts::ThreadCreate {
            authority: client.payer_pubkey(),
            payer: client.payer_pubkey(),
            system_program: system_program::ID,
            thread: epoch_thread_pubkey,
        }.to_account_metas(Some(false)),
        data: clockwork_thread_program::instruction::ThreadCreate {
            amount: LAMPORTS_PER_SOL,
            id: epoch_thread_id.into(),
            instructions: vec![
                ix_a1.into(),
                ix_a2.into(),
                ix_a3.into(),
                ix_a4.into(),
                ix_a5.into(),
                ix_a6.into(),
            ],
            trigger: Trigger::Cron {
                schedule: "0 * * * * * *".into(),
                skippable: true,
            },
        }
        .data(),
    };

    // Create hasher thread.
    let hasher_thread_id = "clockwork.network.hasher";
    let hasher_thread_pubkey = Thread::pubkey(client.payer_pubkey(), hasher_thread_id.into());
    let registry_hash_ix = Instruction {
        program_id: clockwork_network_program::ID,
        accounts: clockwork_network_program::accounts::RegistryNonceHash {
            config: Config::pubkey(),
            registry: Registry::pubkey(),
            thread: hasher_thread_pubkey,  
        }.to_account_metas(Some(false)),
        data: clockwork_network_program::instruction::RegistryNonceHash {}.data(),
    };
    let ix_b = Instruction {
        program_id: clockwork_thread_program::ID,
        accounts: clockwork_thread_program::accounts::ThreadCreate {
            authority: client.payer_pubkey(),
            payer: client.payer_pubkey(),
            system_program: system_program::ID,
            thread: hasher_thread_pubkey,
        }.to_account_metas(Some(false)),
        data: clockwork_thread_program::instruction::ThreadCreate {
            amount: LAMPORTS_PER_SOL,
            id: hasher_thread_id.into(),
            instructions: vec![
                registry_hash_ix.into(),
            ],
            trigger: Trigger::Cron {
                schedule: "*/15 * * * * * *".into(),
                skippable: true,
            },
        }
        .data(),
    };

    // Update config with thread pubkeys
    let settings = ConfigSettings {
        admin: client.payer_pubkey(),
        epoch_thread: epoch_thread_pubkey,
        hasher_thread: hasher_thread_pubkey,
        mint: mint_pubkey,
    };
    let ix_c = Instruction {
        program_id: clockwork_network_program::ID,
        accounts: clockwork_network_program::accounts::ConfigUpdate {
            admin: client.payer_pubkey(),
            config: Config::pubkey()
        }.to_account_metas(Some(false)),
        data: clockwork_network_program::instruction::ConfigUpdate { settings }.data(),
    };

    client
        .send_and_confirm(&vec![ix_a], &[client.payer()])
        .context(format!(
            "Failed to create thread: {} or update config",
            epoch_thread_id,
        ))?;
    client
        .send_and_confirm(&vec![ix_b, ix_c], &[client.payer()])
        .context(format!("Failed to create thread: {}", hasher_thread_id))?;

    Ok(())
}

fn create_geyser_plugin_config(config: &CliConfig) -> Result<()> {
    let geyser_config = clockwork_plugin_utils::PluginConfig {
        keypath: Some(config.signatory().to_owned()),
        libpath: Some(config.geyser_lib().to_owned()),
        ..Default::default()
    };

    let content = serde_json::to_string_pretty(&geyser_config)
        .context("Unable to serialize PluginConfig to json")?;
    let path = &config.geyser_config();
    fs::write(&path, content).context(format!("Unable to serialize PluginConfig to {}", path))?;
    Ok(())
}

fn start_test_validator(
    config: &CliConfig,
    client: &Client,
    program_infos: Vec<ProgramInfo>,
    network_url: Option<String>,
    clone_addresses: Vec<Pubkey>,
) -> Result<Child> {
<<<<<<< HEAD
    println!("Starting test validator");

    // Get Clockwork home path
    let cfg = get_clockwork_config()?;
    let home_dir = cfg["home"].as_str().unwrap();

    // TODO Build a custom plugin config
    let mut process = Command::new("solana-test-validator")
        .arg("-r")
        .bpf_program(home_dir, clockwork_network_program::ID, "network")
        .bpf_program(home_dir, clockwork_thread_program::ID, "thread")
        .bpf_program(home_dir, clockwork_webhook_program::ID, "webhook")
=======
    print_status!("Running", "Clockwork Validator {}\n", crate_version!());

    let path = config.active_runtime("solana-test-validator").to_owned();
    let cmd = &mut Command::new(path);
    cmd.arg("-r")
        .bpf_program(config, clockwork_client::network::ID, "network")
        .bpf_program(config, clockwork_client::thread::ID, "thread")
        .bpf_program(config, clockwork_client::webhook::ID, "webhook")
>>>>>>> d37ce1bc
        .network_url(network_url)
        .clone_addresses(clone_addresses)
        .add_programs_with_path(program_infos)
        .geyser_plugin_config(config);

    let mut process = cmd
        .spawn()
        .context(format!("solana-test-validator command: {:#?}", cmd))?;

    // Wait for the validator to become healthy
    let ms_wait = 10_000;
    let mut count = 0;
    while count < ms_wait {
        match client.get_block_height() {
            Err(_err) => {
                std::thread::sleep(std::time::Duration::from_millis(1));
                count += 1;
            }
            Ok(slot) => {
                if slot > 0 {
                    println!("Got a slot: {}", slot);
                    break;
                }
            }
        }
    }
    if count == ms_wait {
        process.kill()?;
        std::process::exit(1);
    }

    // Wait 1 extra second for safety before submitting txs
    std::thread::sleep(std::time::Duration::from_secs(1));

    Ok(process)
}

trait TestValidatorHelpers {
    fn add_programs_with_path(&mut self, program_infos: Vec<ProgramInfo>) -> &mut Command;
    fn bpf_program(
        &mut self,
        config: &CliConfig,
        program_id: Pubkey,
        program_name: &str,
    ) -> &mut Command;
    fn geyser_plugin_config(&mut self, config: &CliConfig) -> &mut Command;
    fn network_url(&mut self, url: Option<String>) -> &mut Command;
    fn clone_addresses(&mut self, clone_addresses: Vec<Pubkey>) -> &mut Command;
}

impl TestValidatorHelpers for Command {
    fn add_programs_with_path(&mut self, program_infos: Vec<ProgramInfo>) -> &mut Command {
        for program_info in program_infos {
            self.arg("--bpf-program")
                .arg(program_info.program_id.to_string())
                .arg(program_info.program_path);
        }

        self
    }
    fn bpf_program(
        &mut self,
        config: &CliConfig,
        program_id: Pubkey,
        program_name: &str,
    ) -> &mut Command {
        let filename = format!("clockwork_{}_program.so", program_name);
        self.arg("--bpf-program")
            .arg(program_id.to_string())
            .arg(config.active_runtime(filename.as_str()).to_owned())
    }

    fn geyser_plugin_config(&mut self, config: &CliConfig) -> &mut Command {
        self.arg("--geyser-plugin-config")
            .arg(config.geyser_config().to_owned())
    }

    fn network_url(&mut self, url: Option<String>) -> &mut Command {
        if let Some(url) = url {
            self.arg("--url").arg(url);
        }
        self
    }

    fn clone_addresses(&mut self, clone_addresses: Vec<Pubkey>) -> &mut Command {
        for clone_address in clone_addresses {
            self.arg("--clone").arg(clone_address.to_string());
        }
        self
    }
}<|MERGE_RESOLUTION|>--- conflicted
+++ resolved
@@ -1,36 +1,23 @@
-use {
-    crate::print_status,
-    clap::crate_version,
-};
 #[allow(deprecated)]
 use {
-<<<<<<< HEAD
-    crate::{client::Client, errors::CliError, parser::ProgramInfo},
-    anyhow::Result,
-    anchor_lang::{
-        solana_program::{instruction::Instruction, system_program},
-        InstructionData, ToAccountMetas
-=======
     crate::{
+        client::Client,
         config::CliConfig,
         deps,
         errors::CliError,
         parser::ProgramInfo,
         print::print_style,
+        print_status
     },
     anyhow::{
         Context,
         Result,
     },
-    clockwork_client::{
-        network::state::ConfigSettings,
-        thread::state::{
-            Thread,
-            Trigger,
-        },
-        Client,
->>>>>>> d37ce1bc
-    },
+    anchor_lang::{
+        solana_program::{instruction::Instruction, system_program},
+        InstructionData, ToAccountMetas
+    },
+    clap::crate_version,
     clockwork_network_program::state::{Config, ConfigSettings, Registry},
     clockwork_thread_program::state::{Thread, Trigger},
     solana_sdk::{
@@ -347,29 +334,12 @@
     network_url: Option<String>,
     clone_addresses: Vec<Pubkey>,
 ) -> Result<Child> {
-<<<<<<< HEAD
-    println!("Starting test validator");
-
-    // Get Clockwork home path
-    let cfg = get_clockwork_config()?;
-    let home_dir = cfg["home"].as_str().unwrap();
-
-    // TODO Build a custom plugin config
-    let mut process = Command::new("solana-test-validator")
-        .arg("-r")
-        .bpf_program(home_dir, clockwork_network_program::ID, "network")
-        .bpf_program(home_dir, clockwork_thread_program::ID, "thread")
-        .bpf_program(home_dir, clockwork_webhook_program::ID, "webhook")
-=======
-    print_status!("Running", "Clockwork Validator {}\n", crate_version!());
-
     let path = config.active_runtime("solana-test-validator").to_owned();
     let cmd = &mut Command::new(path);
     cmd.arg("-r")
-        .bpf_program(config, clockwork_client::network::ID, "network")
-        .bpf_program(config, clockwork_client::thread::ID, "thread")
-        .bpf_program(config, clockwork_client::webhook::ID, "webhook")
->>>>>>> d37ce1bc
+        .bpf_program(config, clockwork_network_program::ID, "network")
+        .bpf_program(config, clockwork_thread_program::ID, "thread")
+        .bpf_program(config, clockwork_webhook_program::ID, "webhook")
         .network_url(network_url)
         .clone_addresses(clone_addresses)
         .add_programs_with_path(program_infos)
@@ -378,6 +348,7 @@
     let mut process = cmd
         .spawn()
         .context(format!("solana-test-validator command: {:#?}", cmd))?;
+print_status!("Running", "Clockwork Validator {}\n", crate_version!());
 
     // Wait for the validator to become healthy
     let ms_wait = 10_000;
