--- conflicted
+++ resolved
@@ -11,27 +11,15 @@
 mod webhook;
 mod worker;
 
-<<<<<<< HEAD
 use anyhow::Result;
 use clap::ArgMatches;
 use solana_sdk::signature::read_keypair_file;
 
 use crate::{
     client::Client,
-    cli::CliCommand, config::CliConfig, errors::CliError,
-=======
-use {
-    anyhow::Result,
-    clap::ArgMatches,
-    clockwork_client::Client,
-    solana_sdk::signature::read_keypair_file,
-};
-
-use crate::{
     cli::CliCommand,
     config::CliConfig,
     errors::CliError,
->>>>>>> d37ce1bc
     processor::thread::parse_pubkey_from_id_or_address,
 };
 
