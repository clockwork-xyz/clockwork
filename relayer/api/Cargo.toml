[package]
name = "clockwork-relayer-api"
<<<<<<< HEAD
version = "2.0.15"
=======
version = "2.0.3"
>>>>>>> 5a31f0c2
edition = "2021"
description = "Clockwork relayer for webhook requests"
license = "AGPL-3.0-or-later"
homepage = "https://clockwork.xyz"
repository = "https://github.com/clockwork-xyz/relayer"
documentation = "https://docs.clockwork.xyz"
readme = "./README.md"
keywords = ["solana"]
publish = false

[lib]
crate-type = ["cdylib", "lib"]
name = "clockwork_relayer_api"

# See more keys and their definitions at https://doc.rust-lang.org/cargo/reference/manifest.html

[dependencies]
# actix-web = "4.3.1"
# byte-unit = "4.0.18"
# curve25519-dalek = "3.2.1"
# lazy_static = "1.4.0"
serde = "1.0.152"
# shadow-drive-sdk = "0.6.1"
# solana-zk-token-sdk = "1.14.16"
solana-sdk = "1.14.16"
# tokio = "1.26.0"
bincode = "1.3.3"<|MERGE_RESOLUTION|>--- conflicted
+++ resolved
@@ -1,10 +1,6 @@
 [package]
 name = "clockwork-relayer-api"
-<<<<<<< HEAD
 version = "2.0.15"
-=======
-version = "2.0.3"
->>>>>>> 5a31f0c2
 edition = "2021"
 description = "Clockwork relayer for webhook requests"
 license = "AGPL-3.0-or-later"
