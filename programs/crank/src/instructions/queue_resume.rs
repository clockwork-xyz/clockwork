--- conflicted
+++ resolved
@@ -32,16 +32,11 @@
     match queue.exec_context {
         None => {}
         Some(exec_context) => {
-<<<<<<< HEAD
-            match exec_context {
-                ExecContext::Account { data_hash: _ } => {
+            match exec_context.trigger_context {
+                TriggerContext::Account { data_hash: _ } => {
                     // Nothing to do
                 }
-                ExecContext::Cron { started_at: _ } => {
-=======
-            match exec_context.trigger_context {
                 TriggerContext::Cron { started_at: _ } => {
->>>>>>> 002253f2
                     // Jump ahead to the current timestamp
                     queue.exec_context = Some(ExecContext {
                         trigger_context: TriggerContext::Cron { started_at: Clock::get().unwrap().unix_timestamp },
