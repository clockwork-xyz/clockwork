--- conflicted
+++ resolved
@@ -67,202 +67,7 @@
     fn pubkey(&self) -> Pubkey {
         Thread::pubkey(self.authority, self.id.clone())
     }
-
-<<<<<<< HEAD
-    fn init(
-        &mut self,
-        authority: Pubkey,
-        id: String,
-        kickoff_instruction: InstructionData,
-        trigger: Trigger,
-    ) -> Result<()> {
-        self.authority = authority.key();
-        self.created_at = Clock::get().unwrap().into();
-        self.exec_context = None;
-        self.fee = MINIMUM_FEE;
-        self.id = id;
-        self.kickoff_instruction = kickoff_instruction;
-        self.next_instruction = None;
-        self.paused = false;
-        self.rate_limit = DEFAULT_RATE_LIMIT;
-        self.trigger = trigger;
-        Ok(())
-    }
-
-    fn exec(
-        &mut self,
-        account_infos: &[AccountInfo],
-        bump: u8,
-        fee: &mut Account<Fee>,
-        penalty: &mut Account<Penalty>,
-        pool: &Account<Pool>,
-        signatory: &mut Signer,
-        worker: &Account<Worker>,
-    ) -> Result<()> {
-        // Record the worker's lamports before invoking inner ixs
-        let signatory_lamports_pre = signatory.lamports();
-
-        // Get the instruction to execute
-        // TODO Just grab the next_instruction here. We have already verified that it is not null.
-        let kickoff_instruction: &InstructionData = &self.clone().kickoff_instruction;
-        let next_instruction: &Option<InstructionData> = &self.clone().next_instruction;
-        let instruction = next_instruction.as_ref().unwrap_or(kickoff_instruction);
-
-        // Inject the signatory's pubkey for the Clockwork payer ID
-        let normalized_accounts: &mut Vec<AccountMeta> = &mut vec![];
-        instruction.accounts.iter().for_each(|acc| {
-            let acc_pubkey = if acc.pubkey == clockwork_utils::PAYER_PUBKEY {
-                signatory.key()
-            } else {
-                acc.pubkey
-            };
-            normalized_accounts.push(AccountMeta {
-                pubkey: acc_pubkey,
-                is_signer: acc.is_signer,
-                is_writable: acc.is_writable,
-            });
-        });
-
-        // Invoke the provided instruction
-        invoke_signed(
-            &Instruction {
-                program_id: instruction.program_id,
-                data: instruction.data.clone(),
-                accounts: normalized_accounts.to_vec(),
-            },
-            account_infos,
-            &[&[
-                SEED_THREAD,
-                self.authority.as_ref(),
-                self.id.as_bytes(),
-                &[bump],
-            ]],
-        )?;
-
-        // Verify that the inner ix did not write data to the signatory address
-        require!(signatory.data_is_empty(), ClockworkError::UnauthorizedWrite);
-
-        // Parse the exec response
-        match get_return_data() {
-            None => {
-                self.next_instruction = None;
-            }
-            Some((program_id, return_data)) => {
-                require!(
-                    program_id.eq(&instruction.program_id),
-                    ClockworkError::InvalidThreadResponse
-                );
-                let exec_response = ThreadResponse::try_from_slice(return_data.as_slice())
-                    .map_err(|_err| ClockworkError::InvalidThreadResponse)?;
-
-                // Update the thread with the exec response.
-                if let Some(kickoff_instruction) = exec_response.kickoff_instruction {
-                    self.kickoff_instruction = kickoff_instruction;
-                }
-                self.next_instruction = exec_response.next_instruction;
-            }
-        };
-
-        // Increment the exec count
-        let current_slot = Clock::get().unwrap().slot;
-        match self.exec_context {
-            None => return Err(ClockworkError::InvalidThreadState.into()),
-            Some(exec_context) => {
-                // Update the exec context
-                self.exec_context = Some(ExecContext {
-                    execs_since_reimbursement: exec_context
-                        .execs_since_reimbursement
-                        .checked_add(1)
-                        .unwrap(),
-                    execs_since_slot: if current_slot == exec_context.last_exec_at {
-                        exec_context.execs_since_slot.checked_add(1).unwrap()
-                    } else {
-                        1
-                    },
-                    last_exec_at: current_slot,
-                    ..exec_context
-                });
-            }
-        }
-
-        // Realloc the thread account
-        self.realloc()?;
-
-        // Reimbursement signatory for lamports paid during inner ix
-        let signatory_lamports_post = signatory.lamports();
-        let signatory_reimbursement =
-            signatory_lamports_pre.saturating_sub(signatory_lamports_post);
-        if signatory_reimbursement.gt(&0) {
-            **self.to_account_info().try_borrow_mut_lamports()? = self
-                .to_account_info()
-                .lamports()
-                .checked_sub(signatory_reimbursement)
-                .unwrap();
-            **signatory.to_account_info().try_borrow_mut_lamports()? = signatory
-                .to_account_info()
-                .lamports()
-                .checked_add(signatory_reimbursement)
-                .unwrap();
-        }
-
-        // Debit the fee from the thread account.
-        // If the worker is in the pool, pay fee to the worker's fee account.
-        // Otherwise, pay fee to the worker's penalty account.
-        **self.to_account_info().try_borrow_mut_lamports()? = self
-            .to_account_info()
-            .lamports()
-            .checked_sub(self.fee)
-            .unwrap();
-        if pool.clone().into_inner().workers.contains(&worker.key()) {
-            **fee.to_account_info().try_borrow_mut_lamports()? = fee
-                .to_account_info()
-                .lamports()
-                .checked_add(self.fee)
-                .unwrap();
-        } else {
-            **penalty.to_account_info().try_borrow_mut_lamports()? = penalty
-                .to_account_info()
-                .lamports()
-                .checked_add(self.fee)
-                .unwrap();
-        }
-
-        // If the self has no more work or the number of execs since the last payout has reached the rate limit,
-        // reimburse the worker for the transaction base fee.
-        match self.exec_context {
-            None => {
-                return Err(ClockworkError::InvalidThreadState.into());
-            }
-            Some(exec_context) => {
-                if self.next_instruction.is_none()
-                    || exec_context.execs_since_reimbursement >= self.rate_limit
-                {
-                    // Pay reimbursment for base transaction fee
-                    **self.to_account_info().try_borrow_mut_lamports()? = self
-                        .to_account_info()
-                        .lamports()
-                        .checked_sub(TRANSACTION_BASE_FEE_REIMBURSEMENT)
-                        .unwrap();
-                    **signatory.to_account_info().try_borrow_mut_lamports()? = signatory
-                        .to_account_info()
-                        .lamports()
-                        .checked_add(TRANSACTION_BASE_FEE_REIMBURSEMENT)
-                        .unwrap();
-
-                    // Update the exec context to mark that a reimbursement happened this slot.
-                    self.exec_context = Some(ExecContext {
-                        execs_since_reimbursement: 0,
-                        ..exec_context
-                    });
-                }
-            }
-        }
-
-        Ok(())
-    }
-
-=======
->>>>>>> e2515fee
+    
     fn realloc(&mut self) -> Result<()> {
         // Realloc memory for the thread account
         let data_len = 8 + self.try_to_vec()?.len();
