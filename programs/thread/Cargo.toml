[package]
name = "clockwork-thread-program"
version = "1.4.2"
description = "Clockwork thread program"
edition = "2021"
license = "AGPL-3.0-or-later"
homepage = "https://clockwork.xyz"
repository = "https://github.com/clockwork-xyz/clockwork"
documentation = "https://docs.clockwork.xyz"
readme = "./README.md"
keywords = ["solana"]

[lib]
crate-type = ["cdylib", "lib"]
name = "clockwork_thread_program"

[features]
no-entrypoint = []
no-idl = []
no-log-ix-name = []
cpi = ["no-entrypoint"]
default = []

[dependencies]
anchor-lang = "0.26.0"
chrono = { version = "0.4.19", default-features = false, features = ["alloc"] }
<<<<<<< HEAD
clockwork-cron = { path = "../../cron", version = "1.4.2" }
clockwork-network-program = { path = "../network", features = ["cpi"], version = "1.4.2" }
clockwork-utils = { path = "../../utils", version = "1.4.2" }
=======
clockwork-cron = { path = "../../cron", version = "1.4.0" }
clockwork-macros = { path = "../../macros", version = "1.4.0" }
clockwork-network-program = { path = "../network", features = ["cpi"], version = "1.4.0" }
clockwork-utils = { path = "../../utils", version = "1.4.0" }
>>>>>>> e2515fee
static-pubkey = "1.0.3"
version = "3.0.0"<|MERGE_RESOLUTION|>--- conflicted
+++ resolved
@@ -24,15 +24,9 @@
 [dependencies]
 anchor-lang = "0.26.0"
 chrono = { version = "0.4.19", default-features = false, features = ["alloc"] }
-<<<<<<< HEAD
-clockwork-cron = { path = "../../cron", version = "1.4.2" }
-clockwork-network-program = { path = "../network", features = ["cpi"], version = "1.4.2" }
-clockwork-utils = { path = "../../utils", version = "1.4.2" }
-=======
 clockwork-cron = { path = "../../cron", version = "1.4.0" }
 clockwork-macros = { path = "../../macros", version = "1.4.0" }
 clockwork-network-program = { path = "../network", features = ["cpi"], version = "1.4.0" }
 clockwork-utils = { path = "../../utils", version = "1.4.0" }
->>>>>>> e2515fee
 static-pubkey = "1.0.3"
 version = "3.0.0"