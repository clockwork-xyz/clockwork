--- conflicted
+++ resolved
@@ -26,14 +26,8 @@
 chrono = { version = "0.4.19", default-features = false, features = ["alloc"] }
 clockwork-cron = { path = "../../cron", version = "2.0.2" }
 # clockwork-macros = { path = "../../macros", version = "2.0.0-gamma" }
-<<<<<<< HEAD
-clockwork-network-program = { path = "../network", features = ["cpi"], version = "2.0.1" }
-clockwork-thread-program-v1 = { package = "clockwork-thread-program", version = "1.4.2", features = ["no-entrypoint"] }
-clockwork-utils = { path = "../../utils", version = "2.0.1" }
-=======
 clockwork-network-program = { path = "../network", features = ["cpi"], version = "2.0.2" }
 clockwork-thread-program-v1 = { package = "clockwork-thread-program", version = "1.4.2", features = ["no-entrypoint"] }
 clockwork-utils = { path = "../../utils", version = "2.0.2" }
->>>>>>> 25b8759f
 static-pubkey = "1.0.3"
 version = "3.0.0"