[package]
name = "clockwork-thread-program"
version = "2.0.6"
description = "Clockwork thread program"
edition = "2021"
license = "AGPL-3.0-or-later"
homepage = "https://clockwork.xyz"
repository = "https://github.com/clockwork-xyz/clockwork"
documentation = "https://docs.clockwork.xyz"
readme = "./README.md"
keywords = ["solana"]

[lib]
crate-type = ["cdylib", "lib"]
name = "clockwork_thread_program"

[features]
no-entrypoint = []
no-idl = []
no-log-ix-name = []
cpi = ["no-entrypoint"]
default = []

[dependencies]
anchor-lang = "0.27.0"
chrono = { version = "0.4.19", default-features = false, features = ["alloc"] }
<<<<<<< HEAD
clockwork-cron = { path = "../../cron", version = "2.0.5" }
clockwork-network-program = { path = "../network", features = ["cpi"], version = "2.0.5" }
clockwork-thread-program-v1 = { path = "v1", version = "2.0.2" }
clockwork-utils = { path = "../../utils", version = "2.0.5" }
=======
clockwork-cron = { path = "../../cron", version = "2.0.6" }
clockwork-network-program = { path = "../network", features = ["cpi"], version = "2.0.6" }
clockwork-thread-program-v1 = { path = "v1" }
clockwork-utils = { path = "../../utils", version = "2.0.6" }
>>>>>>> 69d051d4
static-pubkey = "1.0.3"
version = "3.0.0"<|MERGE_RESOLUTION|>--- conflicted
+++ resolved
@@ -24,16 +24,9 @@
 [dependencies]
 anchor-lang = "0.27.0"
 chrono = { version = "0.4.19", default-features = false, features = ["alloc"] }
-<<<<<<< HEAD
-clockwork-cron = { path = "../../cron", version = "2.0.5" }
-clockwork-network-program = { path = "../network", features = ["cpi"], version = "2.0.5" }
-clockwork-thread-program-v1 = { path = "v1", version = "2.0.2" }
-clockwork-utils = { path = "../../utils", version = "2.0.5" }
-=======
 clockwork-cron = { path = "../../cron", version = "2.0.6" }
 clockwork-network-program = { path = "../network", features = ["cpi"], version = "2.0.6" }
-clockwork-thread-program-v1 = { path = "v1" }
+clockwork-thread-program-v1 = { path = "v1", version = "2.0.2" }
 clockwork-utils = { path = "../../utils", version = "2.0.6" }
->>>>>>> 69d051d4
 static-pubkey = "1.0.3"
 version = "3.0.0"