[package]
name = "clockwork-sdk"
version = "1.2.4"
description = "An SDK for building dapps with the Clockwork automation engine"
edition = "2021"
license = "AGPL-3.0-or-later"
homepage = "https://clockwork.xyz"
repository = "https://github.com/clockwork-xyz/clockwork"
documentation = "https://docs.clockwork.xyz"
readme = "./README.md"
keywords = ["solana"]

[lib]
name = "clockwork_sdk"

[dependencies]
<<<<<<< HEAD
clockwork-client = { optional = true, path = "../client", version = "1.1.4" }
clockwork-utils = { path = "../utils", version = "1.1.4" }
clockwork-queue-program = { path = "../programs/queue", features = ["cpi"], version = "1.1.4", optional = true }
=======
>>>>>>> f828624f
chrono = { version = "0.4.19", default-features = false, features = ["alloc"] }
clockwork-client = { path = "../client", version = "1.2.4", optional = true }
clockwork-queue-program = { path = "../programs/queue", features = ["cpi"], version = "1.2.4", optional = true }
clockwork-utils = { path = "../utils", version = "1.2.4" }
nom = "~7"
once_cell = "1.5.2"

[features]
default = []
client = ["clockwork-client"]
queue = ["clockwork-queue-program"]<|MERGE_RESOLUTION|>--- conflicted
+++ resolved
@@ -14,12 +14,6 @@
 name = "clockwork_sdk"
 
 [dependencies]
-<<<<<<< HEAD
-clockwork-client = { optional = true, path = "../client", version = "1.1.4" }
-clockwork-utils = { path = "../utils", version = "1.1.4" }
-clockwork-queue-program = { path = "../programs/queue", features = ["cpi"], version = "1.1.4", optional = true }
-=======
->>>>>>> f828624f
 chrono = { version = "0.4.19", default-features = false, features = ["alloc"] }
 clockwork-client = { path = "../client", version = "1.2.4", optional = true }
 clockwork-queue-program = { path = "../programs/queue", features = ["cpi"], version = "1.2.4", optional = true }
