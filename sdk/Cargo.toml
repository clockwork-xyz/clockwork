--- conflicted
+++ resolved
@@ -14,16 +14,8 @@
 name = "clockwork_sdk"
 
 [dependencies]
-<<<<<<< HEAD
-clockwork-crank = { path = "../programs/crank", features = ["cpi"], version = "1.0.6", optional = true }
-clockwork-http = { path = "../programs/http", features = ["cpi"],version = "1.0.6", optional = true }
-clockwork-network = { path = "../programs/network", features = ["cpi"], version = "1.0.6", optional = true }
-clockwork-pool = { path = "../programs/pool", features = ["cpi"], version = "1.0.6", optional = true }
-clockwork-client = { path = "../client", version = "1.0.6", optional = true }
-=======
 clockwork-client = { optional = true, path = "../client", version = "1.1.4" }
 clockwork-queue-program = { path = "../programs/queue", features = ["cpi"], version = "1.1.4" }
->>>>>>> d8d35c8f
 chrono = { version = "0.4.19", default-features = false, features = ["alloc"] }
 nom = "~7"
 once_cell = "1.5.2"
@@ -32,13 +24,5 @@
 chrono-tz = "0.6.1"
 
 [features]
-<<<<<<< HEAD
-default = ["crank", "http", "client"]
-crank = ["clockwork-crank"]
-http = ["clockwork-http"]
-network = ["clockwork-network"]
-pool = ["clockwork-pool"]
-=======
 default = []
->>>>>>> d8d35c8f
 client = ["clockwork-client"]