--- conflicted
+++ resolved
@@ -1,37 +1,20 @@
 use {
-<<<<<<< HEAD
     cronos_sdk::scheduler::state::Queue,
-=======
-    cronos_sdk::scheduler::state::Task,
     dashmap::{DashMap, DashSet},
->>>>>>> 7dec8424
     solana_sdk::pubkey::Pubkey,
 };
 
 #[derive(Default)]
-<<<<<<< HEAD
 pub struct QueueCache {
-    pub data: HashMap<Pubkey, Queue>,
-    pub index: HashMap<i64, HashSet<Pubkey>>,
+    pub data: DashMap<Pubkey, Queue>,
+    pub index: DashMap<i64, DashSet<Pubkey>>,
 }
 
 impl QueueCache {
     pub fn new() -> QueueCache {
         QueueCache {
-            data: HashMap::new(),
-            index: HashMap::new(),
-=======
-pub struct TaskCache {
-    pub data: DashMap<Pubkey, Task>,
-    pub index: DashMap<i64, DashSet<Pubkey>>,
-}
-
-impl TaskCache {
-    pub fn new() -> TaskCache {
-        TaskCache {
             data: DashMap::new(),
             index: DashMap::new(),
->>>>>>> 7dec8424
         }
     }
 
