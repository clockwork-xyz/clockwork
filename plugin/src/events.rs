use anchor_lang::{AccountDeserialize, Discriminator};
use bincode::deserialize;
<<<<<<< HEAD
use clockwork_automation_program_v1::state::Thread as AutomationV1;
use clockwork_automation_program_v2::state::Automation as AutomationV2;
use clockwork_client::webhook::state::Request;
=======
use clockwork_client::{thread::state::Thread, webhook::state::Request};
use log::info;
>>>>>>> 985ebd97
use solana_geyser_plugin_interface::geyser_plugin_interface::{
    GeyserPluginError, ReplicaAccountInfo,
};
use solana_program::{clock::Clock, pubkey::Pubkey, sysvar};

use crate::versioned_automation::VersionedAutomation;

#[derive(Debug)]
pub enum AccountUpdateEvent {
    Automation { automation: VersionedAutomation },
    Clock { clock: Clock },
    HttpRequest { request: Request },
<<<<<<< HEAD
=======
    Thread { thread: Thread },
>>>>>>> 985ebd97
}

impl TryFrom<&mut ReplicaAccountInfo<'_>> for AccountUpdateEvent {
    type Error = GeyserPluginError;
    fn try_from(account_info: &mut ReplicaAccountInfo) -> Result<Self, Self::Error> {
        // Parse pubkeys.
        let account_pubkey = Pubkey::new(account_info.pubkey);
        let owner_pubkey = Pubkey::new(account_info.owner);

        // If the account is the sysvar clock, parse it.
        if account_pubkey.eq(&sysvar::clock::ID) {
            return Ok(AccountUpdateEvent::Clock {
                clock: deserialize::<Clock>(account_info.data).map_err(|_e| {
                    GeyserPluginError::AccountsUpdateError {
                        msg: "Failed to parsed sysvar clock account".into(),
                    }
                })?,
            });
        }

<<<<<<< HEAD
        // If the account belongs to the automation v1 program, parse it.
        if owner_pubkey.eq(&clockwork_automation_program_v1::ID) && account_info.data.len() > 8 {
            let d = &account_info.data[..8];
            if d.eq(&AutomationV1::discriminator()) {
                return Ok(AccountUpdateEvent::Automation {
                    automation: VersionedAutomation::V1(
                        AutomationV1::try_deserialize(&mut account_info.data).map_err(|_| {
                            GeyserPluginError::AccountsUpdateError {
                                msg: "Failed to parse Clockwork automation v1 account".into(),
                            }
                        })?,
                    ),
                });
            }
        }

        // If the account belongs to the automation v1 program, parse it.
        if owner_pubkey.eq(&clockwork_automation_program_v2::ID) && account_info.data.len() > 8 {
            let d = &account_info.data[..8];
            if d.eq(&AutomationV2::discriminator()) {
                return Ok(AccountUpdateEvent::Automation {
                    automation: VersionedAutomation::V2(
                        AutomationV2::try_deserialize(&mut account_info.data).map_err(|_| {
                            GeyserPluginError::AccountsUpdateError {
                                msg: "Failed to parse Clockwork automation v2 account".into(),
                            }
                        })?,
                    ),
=======
        // If the account belongs to the thread program, parse it.
        if owner_pubkey.eq(&clockwork_client::thread::ID) && account_info.data.len() > 8 {
            let d = &account_info.data[..8];
            if d.eq(&Thread::discriminator()) {
                return Ok(AccountUpdateEvent::Thread {
                    thread: Thread::try_from(account_info.data.to_vec()).map_err(|_| {
                        GeyserPluginError::AccountsUpdateError {
                            msg: "Failed to parse Clockwork thread account".into(),
                        }
                    })?,
>>>>>>> 985ebd97
                });
            }
        }

        // If the account belongs to the webhook program, parse in
        if owner_pubkey.eq(&clockwork_client::webhook::ID) && account_info.data.len() > 8 {
            return Ok(AccountUpdateEvent::HttpRequest {
                request: Request::try_deserialize(&mut account_info.data).map_err(|_| {
                    GeyserPluginError::AccountsUpdateError {
                        msg: "Failed to parse Clockwork http request".into(),
                    }
                })?,
            });
        }

        Err(GeyserPluginError::AccountsUpdateError {
            msg: "Account is not relevant to Clockwork plugin".into(),
        })
    }
}<|MERGE_RESOLUTION|>--- conflicted
+++ resolved
@@ -1,29 +1,20 @@
 use anchor_lang::{AccountDeserialize, Discriminator};
 use bincode::deserialize;
-<<<<<<< HEAD
-use clockwork_automation_program_v1::state::Thread as AutomationV1;
-use clockwork_automation_program_v2::state::Automation as AutomationV2;
+use clockwork_thread_program_v1::state::Thread as ThreadV1;
+use clockwork_thread_program_v2::state::Thread as ThreadV2;
 use clockwork_client::webhook::state::Request;
-=======
-use clockwork_client::{thread::state::Thread, webhook::state::Request};
-use log::info;
->>>>>>> 985ebd97
 use solana_geyser_plugin_interface::geyser_plugin_interface::{
     GeyserPluginError, ReplicaAccountInfo,
 };
 use solana_program::{clock::Clock, pubkey::Pubkey, sysvar};
 
-use crate::versioned_automation::VersionedAutomation;
+use crate::versioned_thread::VersionedThread;
 
 #[derive(Debug)]
 pub enum AccountUpdateEvent {
-    Automation { automation: VersionedAutomation },
     Clock { clock: Clock },
     HttpRequest { request: Request },
-<<<<<<< HEAD
-=======
-    Thread { thread: Thread },
->>>>>>> 985ebd97
+    Thread { thread: VersionedThread },
 }
 
 impl TryFrom<&mut ReplicaAccountInfo<'_>> for AccountUpdateEvent {
@@ -44,16 +35,15 @@
             });
         }
 
-<<<<<<< HEAD
-        // If the account belongs to the automation v1 program, parse it.
-        if owner_pubkey.eq(&clockwork_automation_program_v1::ID) && account_info.data.len() > 8 {
+        // If the account belongs to the thread v1 program, parse it.
+        if owner_pubkey.eq(&clockwork_thread_program_v1::ID) && account_info.data.len() > 8 {
             let d = &account_info.data[..8];
-            if d.eq(&AutomationV1::discriminator()) {
-                return Ok(AccountUpdateEvent::Automation {
-                    automation: VersionedAutomation::V1(
-                        AutomationV1::try_deserialize(&mut account_info.data).map_err(|_| {
+            if d.eq(&ThreadV1::discriminator()) {
+                return Ok(AccountUpdateEvent::Thread {
+                    thread: VersionedThread::V1(
+                        ThreadV1::try_deserialize(&mut account_info.data).map_err(|_| {
                             GeyserPluginError::AccountsUpdateError {
-                                msg: "Failed to parse Clockwork automation v1 account".into(),
+                                msg: "Failed to parse Clockwork thread v1 account".into(),
                             }
                         })?,
                     ),
@@ -61,30 +51,18 @@
             }
         }
 
-        // If the account belongs to the automation v1 program, parse it.
-        if owner_pubkey.eq(&clockwork_automation_program_v2::ID) && account_info.data.len() > 8 {
+        // If the account belongs to the thread v2 program, parse it.
+        if owner_pubkey.eq(&clockwork_thread_program_v2::ID) && account_info.data.len() > 8 {
             let d = &account_info.data[..8];
-            if d.eq(&AutomationV2::discriminator()) {
-                return Ok(AccountUpdateEvent::Automation {
-                    automation: VersionedAutomation::V2(
-                        AutomationV2::try_deserialize(&mut account_info.data).map_err(|_| {
+            if d.eq(&ThreadV2::discriminator()) {
+                return Ok(AccountUpdateEvent::Thread {
+                    thread: VersionedThread::V2(
+                        ThreadV2::try_deserialize(&mut account_info.data).map_err(|_| {
                             GeyserPluginError::AccountsUpdateError {
-                                msg: "Failed to parse Clockwork automation v2 account".into(),
+                                msg: "Failed to parse Clockwork thread v2 account".into(),
                             }
                         })?,
                     ),
-=======
-        // If the account belongs to the thread program, parse it.
-        if owner_pubkey.eq(&clockwork_client::thread::ID) && account_info.data.len() > 8 {
-            let d = &account_info.data[..8];
-            if d.eq(&Thread::discriminator()) {
-                return Ok(AccountUpdateEvent::Thread {
-                    thread: Thread::try_from(account_info.data.to_vec()).map_err(|_| {
-                        GeyserPluginError::AccountsUpdateError {
-                            msg: "Failed to parse Clockwork thread account".into(),
-                        }
-                    })?,
->>>>>>> 985ebd97
                 });
             }
         }
