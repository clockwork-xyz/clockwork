--- conflicted
+++ resolved
@@ -11,16 +11,12 @@
 use anchor_lang::{prelude::AccountMeta, InstructionData};
 use async_once::AsyncOnce;
 use bincode::serialize;
-<<<<<<< HEAD
-use clockwork_client::network::state::{Pool, Registry, Snapshot, SnapshotFrame, Worker};
-use clockwork_thread_program_v2::state::VersionedThread;
-=======
 use chain_drive::{instruction::Upload, instructions::summon::DataToBeSummoned};
 use clockwork_client::{
     network::state::{Pool, Registry, Snapshot, SnapshotFrame, Worker},
     thread::state::Thread,
 };
->>>>>>> f7ae265c
+use clockwork_thread_program_v2::state::VersionedThread;
 use lazy_static::lazy_static;
 use log::info;
 use sha2::{Digest, Sha256};
@@ -32,11 +28,7 @@
 use solana_geyser_plugin_interface::geyser_plugin_interface::{
     GeyserPluginError, Result as PluginResult,
 };
-<<<<<<< HEAD
-use solana_program::pubkey::Pubkey;
-=======
 use solana_program::{hash::Hash, instruction::Instruction, message::Message, pubkey::Pubkey};
->>>>>>> f7ae265c
 use solana_sdk::{
     commitment_config::CommitmentConfig,
     signature::{Keypair, Signature},
@@ -411,10 +403,7 @@
         if let Ok(tx) = crate::builders::build_thread_exec_tx(
             client.clone(),
             &self.keypair,
-<<<<<<< HEAD
             due_slot,
-=======
->>>>>>> f7ae265c
             thread,
             thread_pubkey,
             self.config.worker_id,
