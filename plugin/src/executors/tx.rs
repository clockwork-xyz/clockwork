--- conflicted
+++ resolved
@@ -9,14 +9,7 @@
 
 use async_once::AsyncOnce;
 use bincode::serialize;
-<<<<<<< HEAD
 use clockwork_client::network::state::{Pool, Registry, Snapshot, SnapshotFrame, Worker};
-=======
-use clockwork_client::{
-    network::state::{Pool, Registry, Snapshot, SnapshotFrame, Worker},
-    thread::state::Thread,
-};
->>>>>>> 985ebd97
 use lazy_static::lazy_static;
 use log::info;
 use solana_client::{
@@ -37,7 +30,7 @@
 
 use crate::{
     config::PluginConfig, pool_position::PoolPosition, utils::read_or_new_keypair,
-    versioned_automation::VersionedAutomation,
+    versioned_thread::VersionedThread,
 };
 
 use super::AccountGet;
@@ -278,58 +271,27 @@
     ) -> PluginResult<Vec<(Pubkey, u64)>> {
         // Get the set of thread pubkeys that are executable.
         // Note we parallelize using rayon because this work is CPU heavy.
-<<<<<<< HEAD
-        let r_executable_automations = self.executable_automations.read().await;
-        let automation_pubkeys = if pool_position.current_position.is_none()
+        let r_executable_threads = self.executable_threads.read().await;
+        let thread_pubkeys = if pool_position.current_position.is_none()
             && !pool_position.workers.is_empty()
         {
-            // This worker is not in the pool. Get pubkeys of automations that are beyond the timeout window.
-            r_executable_automations
+            // This worker is not in the pool. Get pubkeys of threads that are beyond the timeout window.
+            r_executable_threads
                 .iter()
-                .filter(|(_pubkey, metadata)| slot > metadata.due_slot + AUTOMATION_TIMEOUT_WINDOW)
-                .filter(|(_pubkey, metadata)| {
-                    slot >= metadata.due_slot
-                        + EXPONENTIAL_BACKOFF_CONSTANT.pow(metadata.simulation_failures) as u64
-                        - 1
-                })
-                .map(|(pubkey, _metadata)| *pubkey)
-                .collect::<Vec<Pubkey>>()
+                .filter(|(_pubkey, metadata)| slot > metadata.due_slot + THREAD_TIMEOUT_WINDOW)
+                .filter(|(_pubkey, metadata)| slot >= exponential_backoff_threshold(*metadata))
+                .map(|(pubkey, metadata)| (*pubkey, metadata.due_slot))
+                .collect::<Vec<(Pubkey, u64)>>()
         } else {
-            // This worker is in the pool. Get pubkeys executable automations.
-            r_executable_automations
+            // This worker is in the pool. Get pubkeys executable threads.
+            r_executable_threads
                 .iter()
-                .filter(|(_pubkey, metadata)| {
-                    slot >= metadata.due_slot
-                        + EXPONENTIAL_BACKOFF_CONSTANT.pow(metadata.simulation_failures) as u64
-                        - 1
-                })
-                .map(|(pubkey, _metadata)| *pubkey)
-                .collect::<Vec<Pubkey>>()
+                .filter(|(_pubkey, metadata)| slot >= exponential_backoff_threshold(*metadata))
+                .map(|(pubkey, metadata)| (*pubkey, metadata.due_slot))
+                .collect::<Vec<(Pubkey, u64)>>()
         };
-        drop(r_executable_automations);
-        Ok(automation_pubkeys)
-=======
-        let r_executable_threads = self.executable_threads.read().await;
-        let thread_pubkeys =
-            if pool_position.current_position.is_none() && !pool_position.workers.is_empty() {
-                // This worker is not in the pool. Get pubkeys of threads that are beyond the timeout window.
-                r_executable_threads
-                    .iter()
-                    .filter(|(_pubkey, metadata)| slot > metadata.due_slot + THREAD_TIMEOUT_WINDOW)
-                    .filter(|(_pubkey, metadata)| slot >= exponential_backoff_threshold(*metadata))
-                    .map(|(pubkey, metadata)| (*pubkey, metadata.due_slot))
-                    .collect::<Vec<(Pubkey, u64)>>()
-            } else {
-                // This worker is in the pool. Get pubkeys executable threads.
-                r_executable_threads
-                    .iter()
-                    .filter(|(_pubkey, metadata)| slot >= exponential_backoff_threshold(*metadata))
-                    .map(|(pubkey, metadata)| (*pubkey, metadata.due_slot))
-                    .collect::<Vec<(Pubkey, u64)>>()
-            };
         drop(r_executable_threads);
         Ok(thread_pubkeys)
->>>>>>> 985ebd97
     }
 
     async fn execute_thread_exec_txs(
@@ -420,15 +382,11 @@
         due_slot: u64,
         thread_pubkey: Pubkey,
     ) -> Option<(Pubkey, Transaction)> {
-<<<<<<< HEAD
-        let automation = match client
+        let thread = match client
             .clone()
-            .get::<VersionedAutomation>(&automation_pubkey)
+            .get::<VersionedThread>(&thread_pubkey)
             .await
         {
-=======
-        let thread = match client.clone().get::<Thread>(&thread_pubkey).await {
->>>>>>> 985ebd97
             Err(_err) => {
                 self.increment_simulation_failure(thread_pubkey).await;
                 return None;
@@ -439,14 +397,9 @@
         if let Ok(tx) = crate::builders::build_thread_exec_tx(
             client.clone(),
             &self.keypair,
-<<<<<<< HEAD
-            automation,
-            automation_pubkey,
-=======
             due_slot,
-            thread.clone(),
+            thread,
             thread_pubkey,
->>>>>>> 985ebd97
             self.config.worker_id,
         )
         .await
