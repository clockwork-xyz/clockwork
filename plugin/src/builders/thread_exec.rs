--- conflicted
+++ resolved
@@ -1,19 +1,10 @@
 use std::sync::Arc;
 
-<<<<<<< HEAD
-use anchor_lang::{InstructionData, ToAccountMetas};
+use anchor_lang::{AnchorDeserialize, InstructionData, ToAccountMetas};
+use chain_drive::{instructions::summon::DataToBeSummoned, ID as SHADOW_PORTAL_ID};
 use clockwork_client::{network::state::Worker, thread::state::Trigger};
 use clockwork_thread_program_v2::state::VersionedThread;
 use clockwork_utils::thread::PAYER_PUBKEY;
-=======
-use anchor_lang::{AnchorDeserialize, InstructionData};
-use chain_drive::{instructions::summon::DataToBeSummoned, ID as SHADOW_PORTAL_ID};
-use clockwork_client::{
-    network::state::Worker,
-    thread::state::{Thread, Trigger},
-};
-use clockwork_utils::automation::PAYER_PUBKEY;
->>>>>>> f7ae265c
 use log::info;
 use sha2::{Digest, Sha256};
 use solana_account_decoder::UiAccountEncoding;
@@ -224,16 +215,12 @@
     Ok(Some(tx))
 }
 
-<<<<<<< HEAD
 fn build_kickoff_ix(
     thread: VersionedThread,
     thread_pubkey: Pubkey,
     signatory_pubkey: Pubkey,
     worker_pubkey: Pubkey,
 ) -> Instruction {
-=======
-fn build_kickoff_ix(mut thread: Thread, signatory_pubkey: Pubkey, worker_id: u64) -> Instruction {
->>>>>>> f7ae265c
     // Build the instruction.
     let mut kickoff_ix = match thread {
         VersionedThread::V1(_) => Instruction {
