--- conflicted
+++ resolved
@@ -37,7 +37,6 @@
 serde = { version = "1.0", features = ["derive"] }
 serde_json = "1.0"
 simple-error = "0.2.3"
-<<<<<<< HEAD
 solana-account-decoder = { workspace = true }
 solana-client = { workspace = true }
 solana-geyser-plugin-interface = { workspace = true }
@@ -45,15 +44,6 @@
 solana-program = { workspace = true }
 solana-sdk = { workspace = true }
 solana-transaction-status = { workspace = true }
-=======
-solana-account-decoder = "=1.14.12"
-solana-client = "=1.14.12"
-solana-geyser-plugin-interface = "=1.14.12"
-solana-logger = "=1.14.12"
-solana-program = "=1.14.12"
-solana-sdk = "=1.14.12"
-solana-transaction-status = "=1.14.12"
->>>>>>> f7ae265c
 thiserror = "1.0.30"
 tokio = "1.18.4"
 futures = "0.3.26"
