--- conflicted
+++ resolved
@@ -20,15 +20,9 @@
 bs58 = "0.4.0"
 bugsnag = "0.2.1"
 chrono = { version = "0.4.19", default-features = false, features = ["alloc"] }
-<<<<<<< HEAD
-clockwork-client = { path = "../client", version = "1.4.2" }
-clockwork-cron = { path = "../cron", version = "1.4.2" }
-clockwork-utils = { path = "../utils", version = "1.4.2" }
-=======
 clockwork-client = { path = "../client", version = "1.4.0" }
 clockwork-cron = { path = "../cron", version = "1.4.0" }
 clockwork-utils = { path = "../utils", version = "1.4.0" }
->>>>>>> e2515fee
 dashmap = { version = "5.3.3", features = ["rayon"] }
 log = "0.4"
 prost = "0.10.0"
