--- conflicted
+++ resolved
@@ -25,21 +25,12 @@
 bs58 = "0.4.0"
 bugsnag = "0.2.1"
 chrono = { version = "0.4.19", default-features = false, features = ["alloc"] }
-<<<<<<< HEAD
-clockwork-client = { path = "../client", version = "2.0.5" }
-clockwork-cron = { path = "../cron", version = "2.0.5" }
-clockwork-relayer-api = { path = "../relayer/api", version = "2.0.5" }
-clockwork-thread-program = { package = "clockwork-thread-program", path = "../programs/thread", version = "2.0.5" }
-clockwork-thread-program-v1 = { package = "clockwork-thread-program-v1", path = "../programs/thread/v1", version = "2.0.2" }
-clockwork-utils = { path = "../utils", version = "2.0.5" }
-=======
 clockwork-client = { path = "../client", version = "2.0.6" }
 clockwork-cron = { path = "../cron", version = "2.0.6" }
 clockwork-relayer-api = { path = "../relayer/api", version = "2.0.6" }
-clockwork-thread-program = { package = "clockwork-thread-program", path = "../programs/thread" }
-clockwork-thread-program-v1 = { package = "clockwork-thread-program-v1", path = "../programs/thread/v1" }
+clockwork-thread-program = { package = "clockwork-thread-program", path = "../programs/thread", version = "2.0.6" }
+clockwork-thread-program-v1 = { package = "clockwork-thread-program-v1", path = "../programs/thread/v1", version = "2.0.2" }
 clockwork-utils = { path = "../utils", version = "2.0.6" }
->>>>>>> 69d051d4
 lazy_static = "1.4.0"
 log = "0.4"
 prost = "0.10.0"
