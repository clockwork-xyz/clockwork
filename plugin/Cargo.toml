--- conflicted
+++ resolved
@@ -26,23 +26,14 @@
 bs58 = "0.4.0"
 bugsnag = "0.2.1"
 chrono = { version = "0.4.19", default-features = false, features = ["alloc"] }
-<<<<<<< HEAD
-clockwork-cron = { path = "../cron", version = "2.0.15" }
-clockwork-relayer-api = { path = "../relayer/api", version = "2.0.15" }
-clockwork-thread-program = { package = "clockwork-thread-program", path = "../programs/thread", version = "2.0.15" }
-clockwork-thread-program-v1 = { package = "clockwork-thread-program-v1", path = "../programs/thread/v1", version = "1.4.4" }
-clockwork-network-program = { path = "../programs/network", version = "2.0.15" }
-clockwork-webhook-program = { path = "../programs/webhook", version = "2.0.15" }
-clockwork-utils = { path = "../utils", version = "2.0.15" }
-=======
-clockwork-client = { path = "../client", version = "=2.0.15" }
 clockwork-cron = { path = "../cron", version = "=2.0.15" }
+clockwork-network-program = { path = "../programs/network", version = "=2.0.15" }
 clockwork-plugin-utils = { path = "utils", version = "=2.0.15" }
 clockwork-relayer-api = { path = "../relayer/api", version = "=2.0.15" }
 clockwork-thread-program = { package = "clockwork-thread-program", path = "../programs/thread", version = "=2.0.15" }
 clockwork-thread-program-v1 = { package = "clockwork-thread-program-v1", path = "../programs/thread/v1", version = "=1.4.4" }
+clockwork-webhook-program = { path = "../programs/webhook", version = "=2.0.15" }
 clockwork-utils = { path = "../utils", version = "=2.0.15" }
->>>>>>> d37ce1bc
 lazy_static = "1.4.0"
 log = "0.4"
 prost = "0.10.0"
