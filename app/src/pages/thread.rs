--- conflicted
+++ resolved
@@ -1,5 +1,4 @@
 use std::str::FromStr;
-<<<<<<< HEAD
 use std::convert::From;
 use anchor_lang::solana_program::{pubkey::Pubkey, instruction::InstructionError}; 
 use dioxus::prelude::*;
@@ -17,28 +16,11 @@
     let thread_pubkey = Pubkey::from_str(route.last_segment().unwrap()).unwrap();
     let logs = use_state::<Vec<String>>(cx, || vec![]);
     let log_errors = use_state::<Option<TransactionError>>(cx, || None);
-=======
-
-use anchor_lang::solana_program::pubkey::Pubkey;
-use clockwork_sdk::state::{Thread, Trigger};
-use dioxus::prelude::*;
-use dioxus_router::use_route;
-use solana_client_wasm::solana_sdk::transaction::TransactionError;
-
-use super::Page;
-
-use crate::{clockwork::{get_thread, simulate_thread}, utils::format_timestamp};
-
-pub fn ThreadPage(cx: Scope) -> Element {
-    let route = use_route(cx);
-    let thread = use_state::<Option<Thread>>(cx, || None);
->>>>>>> 79420c65
 
     use_future(&cx, (), |_| {
         let thread = thread.clone();
         let thread_pubkey = Pubkey::from_str(route.last_segment().unwrap()).unwrap();
         async move { 
-<<<<<<< HEAD
             let t = get_thread(thread_pubkey).await;
                 thread.set(Some(t.clone())) ;
                     match simulate_thread(t.to_owned(), thread_pubkey).await {
@@ -78,12 +60,6 @@
     };
 
     
-=======
-            thread.set(get_thread(thread_pubkey).await);
-        }
-    });
-
->>>>>>> 79420c65
     if let Some(t) = thread.get() {
         cx.render(rsx! {
             Page {
@@ -95,7 +71,6 @@
                              class: "text-2xl font-semibold mb-6",
                              "Thread"
                         }
-<<<<<<< HEAD
                         table {
                             class: "w-full divide-y divide-slate-800",
                             tbody {
@@ -136,11 +111,7 @@
                                 }   
                             }
                         }
-=======
-                        ThreadInfoTable { thread: t.clone() }
->>>>>>> 79420c65
                     }
-                    SimulationLogs{ thread: t.clone() }
                 }
             }
         })
