[package]
name = "clockwork-app"
repository = "https://github.com/clockwork-xyz/app"
description = "The Clockwork Dashboard"
readme = "./README.md"
authors = { workspace = true }
documentation = { workspace = true }
edition = { workspace = true }
homepage = { workspace = true }
keywords = { workspace = true }
license = { workspace = true }
version = { workspace = true }

[dependencies]
anchor-lang = { workspace = true }
bincode = "1.3.3"
bytemuck = "1.13.0"
chrono = "0.4.23"
clockwork-sdk = "~1.4"
clockwork-thread-program-v1 = { package = "clockwork-thread-program", version = "1.4.2", features = ["no-entrypoint"] }
clockwork-thread-program-v2 = { package = "clockwork-thread-program", path = "../programs/thread", version = "=2.0.2", features = ["no-entrypoint"] }
clockwork-network-program = { workspace = true, features = ["no-entrypoint"] }
clockwork-relayer-api = { workspace = true }
clockwork-cron = { workspace = true }
clockwork-utils = { workspace = true }
dioxus = "0.3.1"
dioxus-router = { version = "0.3.0", features = ["web"] }
dioxus-web = "0.3.0"
gloo-events = "0.1.2"
gloo-storage = "0.2.2"
gloo-timers = "0.2.6"
gloo-utils = "0.1.6"
js-sys = "0.3.61"
log = "0.4"
pyth-sdk-solana = "0.7.1"
reqwest = "0.11.14"
serde = "1.0.152"
solana-client-wasm = { git = "https://github.com/solana-playground/solana-playground", branch = "master" }
solana-extra-wasm = { git = "https://github.com/solana-playground/solana-playground", branch = "master" }
wasm-bindgen = "0.2.84"
wasm-bindgen-futures = "0.4.29"
wasm-logger = "0.2"
<<<<<<< HEAD
web-sys = { version = "0.3.61", features = ["Element"] }

[patch.crates-io]
dioxus = { git = "https://github.com/DioxusLabs/dioxus", branch = "master" }
dioxus-router = { git = "https://github.com/DioxusLabs/dioxus", branch = "master", features = ["web"] }
dioxus-web = { git = "https://github.com/DioxusLabs/dioxus", branch = "master" }
=======
web-sys = "0.3.61"
>>>>>>> 2f3a4dd5
<|MERGE_RESOLUTION|>--- conflicted
+++ resolved
@@ -40,13 +40,4 @@
 wasm-bindgen = "0.2.84"
 wasm-bindgen-futures = "0.4.29"
 wasm-logger = "0.2"
-<<<<<<< HEAD
-web-sys = { version = "0.3.61", features = ["Element"] }
-
-[patch.crates-io]
-dioxus = { git = "https://github.com/DioxusLabs/dioxus", branch = "master" }
-dioxus-router = { git = "https://github.com/DioxusLabs/dioxus", branch = "master", features = ["web"] }
-dioxus-web = { git = "https://github.com/DioxusLabs/dioxus", branch = "master" }
-=======
-web-sys = "0.3.61"
->>>>>>> 2f3a4dd5
+web-sys = { version = "0.3.61", features = ["Element"] }