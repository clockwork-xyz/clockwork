--- conflicted
+++ resolved
@@ -19,17 +19,10 @@
 anchor-spl = { features = ["mint", "token"], version = "0.26.0" }
 bincode = "1.3.3"
 borsh = "0.9.3"
-<<<<<<< HEAD
-clockwork-network-program = { path = "../programs/network", features = ["no-entrypoint"], version = "1.4.2" }
-clockwork-thread-program = { path = "../programs/thread", features = ["no-entrypoint"], version = "1.4.2" }
-clockwork-utils = { path = "../utils", version = "1.4.2" }
-clockwork-webhook-program = { path = "../programs/webhook", features = ["no-entrypoint"], version = "1.4.2" }
-=======
 clockwork-network-program = { path = "../programs/network", features = ["no-entrypoint"], version = "1.4.0" }
 clockwork-thread-program = { path = "../programs/thread", features = ["no-entrypoint"], version = "1.4.0" }
 clockwork-utils = { path = "../utils", version = "1.4.0" }
 clockwork-webhook-program = { path = "../programs/webhook", features = ["no-entrypoint"], version = "1.4.0" }
->>>>>>> e2515fee
 solana-client = "~1.14.12"
 solana-sdk = "~1.14.12"
 spl-associated-token-account = { version = "1.1.1", features = ["no-entrypoint"] }
